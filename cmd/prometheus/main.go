--- conflicted
+++ resolved
@@ -266,7 +266,6 @@
 	}
 
 	webHandler := web.New(&cfg.web)
-	go webHandler.Run()
 
 	reloadables = append(reloadables, targetManager, ruleManager, webHandler, notifier)
 
@@ -324,12 +323,9 @@
 	// to be canceled and ensures a quick shutdown of the rule manager.
 	defer cancelCtx()
 
-<<<<<<< HEAD
 	errc := make(chan error)
 	go func() { errc <- webHandler.Run(ctx) }()
 
-=======
->>>>>>> 245b8a0b
 	// Wait for reload or termination signals.
 	close(hupReady) // Unblock SIGHUP handler.
 
